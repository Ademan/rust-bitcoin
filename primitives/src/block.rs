// SPDX-License-Identifier: CC0-1.0

//! Bitcoin blocks.
//!
//! A block is a bundle of transactions with a proof-of-work attached,
//! which commits to an earlier block to form the blockchain. This
//! module describes structures and functions needed to describe
//! these blocks and the blockchain.

use core::fmt;
#[cfg(feature = "alloc")]
use core::marker::PhantomData;

#[cfg(feature = "arbitrary")]
use arbitrary::{Arbitrary, Unstructured};
use hashes::{sha256d, HashEngine as _};
use units::BlockTime;

use crate::merkle_tree::TxMerkleNode;
#[cfg(feature = "alloc")]
use crate::merkle_tree::WitnessMerkleNode;
use crate::pow::CompactTarget;
#[cfg(feature = "alloc")]
use crate::prelude::Vec;
#[cfg(feature = "alloc")]
use crate::transaction::Transaction;

/// Marker for whether or not a block has been validated.
///
/// We define valid as:
///
/// * The Merkle root of the header matches Merkle root of the transaction list.
/// * The witness commitment in coinbase matches the transaction list.
///
/// See `bitcoin::block::BlockUncheckedExt::validate()`.
#[cfg(feature = "alloc")]
pub trait Validation: sealed::Validation + Sync + Send + Sized + Unpin {
    /// Indicates whether this `Validation` is `Checked` or not.
    const IS_CHECKED: bool;
}

/// Bitcoin block.
///
/// A collection of transactions with an attached proof of work.
///
/// See [Bitcoin Wiki: Block][wiki-block] for more information.
///
/// [wiki-block]: https://en.bitcoin.it/wiki/Block
///
/// ### Bitcoin Core References
///
/// * [CBlock definition](https://github.com/bitcoin/bitcoin/blob/345457b542b6a980ccfbc868af0970a6f91d1b82/src/primitives/block.h#L62)
#[cfg(feature = "alloc")]
#[derive(PartialEq, Eq, Clone, Debug)]
#[cfg_attr(feature = "serde", derive(Serialize, Deserialize))]
pub struct Block<V = Unchecked>
where
    V: Validation,
{
    /// The block header
    header: Header,
    /// List of transactions contained in the block
    transactions: Vec<Transaction>,
    /// Cached witness root if its been computed.
    #[cfg_attr(feature = "serde", serde(skip_serializing))]
    witness_root: Option<WitnessMerkleNode>,
    /// Validation marker.
    marker: PhantomData<V>,
}

#[cfg(feature = "alloc")]
impl Block<Unchecked> {
    /// Constructs a new `Block` without doing any validation.
    #[inline]
    pub fn new_unchecked(header: Header, transactions: Vec<Transaction>) -> Block<Unchecked> {
        Block { header, transactions, witness_root: None, marker: PhantomData::<Unchecked> }
    }

    /// Ignores block validation logic and just assumes you know what you are doing.
    ///
    /// You should only use this function if you trust the block i.e., it comes from a trusted node.
    #[must_use]
    #[inline]
    pub fn assume_checked(self, witness_root: Option<WitnessMerkleNode>) -> Block<Checked> {
        Block {
            header: self.header,
            transactions: self.transactions,
            witness_root,
            marker: PhantomData::<Checked>,
        }
    }

    /// Decomposes block into its constituent parts.
    #[inline]
    pub fn into_parts(self) -> (Header, Vec<Transaction>) { (self.header, self.transactions) }
}

#[cfg(feature = "alloc")]
impl Block<Checked> {
    /// Gets a reference to the block header.
    #[inline]
    pub fn header(&self) -> &Header { &self.header }

    /// Gets a reference to the block's list of transactions.
    #[inline]
    pub fn transactions(&self) -> &[Transaction] { &self.transactions }

    /// Returns the cached witness root if one is present.
    ///
    /// It is assumed that a block will have the witness root calculated and cached as part of the
    /// validation process.
    #[inline]
    pub fn cached_witness_root(&self) -> Option<WitnessMerkleNode> { self.witness_root }
}

#[cfg(feature = "alloc")]
impl<V: Validation> Block<V> {
    /// Returns the block hash.
    #[inline]
    pub fn block_hash(&self) -> BlockHash { self.header.block_hash() }
}

#[cfg(feature = "alloc")]
impl From<Block> for BlockHash {
    #[inline]
    fn from(block: Block) -> BlockHash { block.block_hash() }
}

#[cfg(feature = "alloc")]
impl From<&Block> for BlockHash {
    #[inline]
    fn from(block: &Block) -> BlockHash { block.block_hash() }
}

/// Marker that the block's merkle root has been successfully validated.
#[derive(Debug, Clone, PartialEq, Eq, PartialOrd, Ord, Hash)]
#[cfg(feature = "alloc")]
pub enum Checked {}

#[cfg(feature = "alloc")]
impl Validation for Checked {
    const IS_CHECKED: bool = true;
}

/// Marker that the block's merkle root has not been validated.
#[derive(Debug, Clone, PartialEq, Eq, PartialOrd, Ord, Hash)]
#[cfg(feature = "alloc")]
pub enum Unchecked {}

#[cfg(feature = "alloc")]
impl Validation for Unchecked {
    const IS_CHECKED: bool = false;
}

#[cfg(feature = "alloc")]
mod sealed {
    /// Seals the block validation marker traits.
    pub trait Validation {}
    impl Validation for super::Checked {}
    impl Validation for super::Unchecked {}
}

/// Bitcoin block header.
///
/// Contains all the block's information except the actual transactions, but
/// including a root of a [Merkle tree] committing to all transactions in the block.
///
/// [Merkle tree]: https://en.wikipedia.org/wiki/Merkle_tree
///
/// ### Bitcoin Core References
///
/// * [CBlockHeader definition](https://github.com/bitcoin/bitcoin/blob/345457b542b6a980ccfbc868af0970a6f91d1b82/src/primitives/block.h#L20)
#[derive(Copy, PartialEq, Eq, Clone, PartialOrd, Ord, Hash)]
#[cfg_attr(feature = "serde", derive(Serialize, Deserialize))]
pub struct Header {
    /// Block version, now repurposed for soft fork signalling.
    pub version: Version,
    /// Reference to the previous block in the chain.
    pub prev_blockhash: BlockHash,
    /// The root hash of the Merkle tree of transactions in the block.
    pub merkle_root: TxMerkleNode,
    /// The timestamp of the block, as claimed by the miner.
    pub time: BlockTime,
    /// The target value below which the blockhash must lie.
    pub bits: CompactTarget,
    /// The nonce, selected to obtain a low enough blockhash.
    pub nonce: u32,
}

impl Header {
    /// The number of bytes that the block header contributes to the size of a block.
    // Serialized length of fields (version, prev_blockhash, merkle_root, time, bits, nonce)
    pub const SIZE: usize = 4 + 32 + 32 + 4 + 4 + 4; // 80

    /// Returns the block hash.
    // This is the same as `Encodable` but done manually because `Encodable` isn't in `primitives`.
    pub fn block_hash(&self) -> BlockHash {
        let mut engine = sha256d::Hash::engine();
        engine.input(&self.version.to_consensus().to_le_bytes());
        engine.input(self.prev_blockhash.as_byte_array());
        engine.input(self.merkle_root.as_byte_array());
        engine.input(&self.time.to_u32().to_le_bytes());
        engine.input(&self.bits.to_consensus().to_le_bytes());
        engine.input(&self.nonce.to_le_bytes());

        BlockHash::from_byte_array(sha256d::Hash::from_engine(engine).to_byte_array())
    }
}

impl fmt::Debug for Header {
    fn fmt(&self, f: &mut fmt::Formatter) -> fmt::Result {
        f.debug_struct("Header")
            .field("block_hash", &self.block_hash())
            .field("version", &self.version)
            .field("prev_blockhash", &self.prev_blockhash)
            .field("merkle_root", &self.merkle_root)
            .field("time", &self.time)
            .field("bits", &self.bits)
            .field("nonce", &self.nonce)
            .finish()
    }
}

impl From<Header> for BlockHash {
    #[inline]
    fn from(header: Header) -> BlockHash { header.block_hash() }
}

impl From<&Header> for BlockHash {
    #[inline]
    fn from(header: &Header) -> BlockHash { header.block_hash() }
}

/// Bitcoin block version number.
///
/// Originally used as a protocol version, but repurposed for soft-fork signaling.
///
/// The inner value is a signed integer in Bitcoin Core for historical reasons, if version bits is
/// being used the top three bits must be 001, this gives us a useful range of [0x20000000...0x3FFFFFFF].
///
/// > When a block nVersion does not have top bits 001, it is treated as if all bits are 0 for the purposes of deployments.
///
/// ### Relevant BIPs
///
/// * [BIP9 - Version bits with timeout and delay](https://github.com/bitcoin/bips/blob/master/bip-0009.mediawiki) (current usage)
/// * [BIP34 - Block v2, Height in Coinbase](https://github.com/bitcoin/bips/blob/master/bip-0034.mediawiki)
#[derive(Copy, PartialEq, Eq, Clone, Debug, PartialOrd, Ord, Hash)]
#[cfg_attr(feature = "serde", derive(Serialize, Deserialize))]
pub struct Version(i32);

impl Version {
    /// The original Bitcoin Block v1.
    pub const ONE: Self = Self(1);

    /// BIP-34 Block v2.
    pub const TWO: Self = Self(2);

    /// BIP-9 compatible version number that does not signal for any softforks.
    pub const NO_SOFT_FORK_SIGNALLING: Self = Self(Self::USE_VERSION_BITS as i32);

    /// BIP-9 soft fork signal bits mask.
    const VERSION_BITS_MASK: u32 = 0x1FFF_FFFF;

    /// 32bit value starting with `001` to use version bits.
    ///
    /// The value has the top three bits `001` which enables the use of version bits to signal for soft forks.
    const USE_VERSION_BITS: u32 = 0x2000_0000;

    /// Constructs a new [`Version`] from a signed 32 bit integer value.
    ///
    /// This is the data type used in consensus code in Bitcoin Core.
    #[inline]
    pub const fn from_consensus(v: i32) -> Self { Version(v) }

    /// Returns the inner `i32` value.
    ///
    /// This is the data type used in consensus code in Bitcoin Core.
    #[inline]
    pub fn to_consensus(self) -> i32 { self.0 }

    /// Checks whether the version number is signalling a soft fork at the given bit.
    ///
    /// A block is signalling for a soft fork under BIP-9 if the first 3 bits are `001` and
    /// the version bit for the specific soft fork is toggled on.
    pub fn is_signalling_soft_fork(self, bit: u8) -> bool {
        // Only bits [0, 28] inclusive are used for signalling.
        if bit > 28 {
            return false;
        }

        // To signal using version bits, the first three bits must be `001`.
        if (self.0 as u32) & !Self::VERSION_BITS_MASK != Self::USE_VERSION_BITS {
            return false;
        }

        // The bit is set if signalling a soft fork.
        (self.0 as u32 & Self::VERSION_BITS_MASK) & (1 << bit) > 0
    }
}

impl Default for Version {
    #[inline]
    fn default() -> Version { Self::NO_SOFT_FORK_SIGNALLING }
}

hashes::hash_newtype! {
    /// A bitcoin block hash.
    pub struct BlockHash(sha256d::Hash);
    /// A hash corresponding to the witness structure commitment in the coinbase transaction.
    pub struct WitnessCommitment(sha256d::Hash);
}

hashes::impl_hex_for_newtype!(BlockHash, WitnessCommitment);
#[cfg(feature = "serde")]
hashes::impl_serde_for_newtype!(BlockHash, WitnessCommitment);

impl BlockHash {
    /// Dummy hash used as the previous blockhash of the genesis block.
    pub const GENESIS_PREVIOUS_BLOCK_HASH: Self = Self::from_byte_array([0; 32]);
}

#[cfg(feature = "arbitrary")]
#[cfg(feature = "alloc")]
impl<'a> Arbitrary<'a> for Block {
    fn arbitrary(u: &mut Unstructured<'a>) -> arbitrary::Result<Self> {
        let header = Header::arbitrary(u)?;
        let transactions = Vec::<Transaction>::arbitrary(u)?;
        Ok(Block::new_unchecked(header, transactions))
    }
}

#[cfg(feature = "arbitrary")]
impl<'a> Arbitrary<'a> for Header {
    fn arbitrary(u: &mut Unstructured<'a>) -> arbitrary::Result<Self> {
        Ok(Header {
            version: Version::arbitrary(u)?,
            prev_blockhash: BlockHash::from_byte_array(u.arbitrary()?),
            merkle_root: TxMerkleNode::from_byte_array(u.arbitrary()?),
            time: u.arbitrary()?,
            bits: CompactTarget::from_consensus(u.arbitrary()?),
            nonce: u.arbitrary()?,
        })
    }
}

#[cfg(feature = "arbitrary")]
impl<'a> Arbitrary<'a> for Version {
    fn arbitrary(u: &mut Unstructured<'a>) -> arbitrary::Result<Self> {
        // Equally weight known versions and arbitrary versions
        let choice = u.int_in_range(0..=3)?;
        match choice {
            0 => Ok(Version::ONE),
            1 => Ok(Version::TWO),
            2 => Ok(Version::NO_SOFT_FORK_SIGNALLING),
            _ => Ok(Version::from_consensus(u.arbitrary()?)),
        }
    }
}

#[cfg(test)]
mod tests {
    use super::*;

    fn dummy_header() -> Header {
        Header {
            version: Version::ONE,
            prev_blockhash: BlockHash::from_byte_array([0x99; 32]),
            merkle_root: TxMerkleNode::from_byte_array([0x77; 32]),
            time: Timestamp::from(2),
            bits: CompactTarget::from_consensus(3),
            nonce: 4,
        }
    }

    #[test]
    fn version_is_not_signalling_with_invalid_bit() {
        let arbitrary_version = Version::from_consensus(1_234_567_890);
        // The max bit number to signal is 28.
        assert!(!Version::is_signalling_soft_fork(arbitrary_version, 29));
    }

    #[test]
    fn version_is_not_signalling_when_use_version_bit_not_set() {
        let version = Version::from_consensus(0b0100_0000_0000_0000_0000_0000_0000_0000);
        // Top three bits must be 001 to signal.
        assert!(!Version::is_signalling_soft_fork(version, 1));
    }

    #[test]
    fn version_is_signalling() {
        let version = Version::from_consensus(0b0010_0000_0000_0000_0000_0000_0000_0010);
        assert!(Version::is_signalling_soft_fork(version, 1));
        let version = Version::from_consensus(0b0011_0000_0000_0000_0000_0000_0000_0000);
        assert!(Version::is_signalling_soft_fork(version, 28));
    }

    #[test]
    fn version_is_not_signalling() {
        let version = Version::from_consensus(0b0010_0000_0000_0000_0000_0000_0000_0010);
        assert!(!Version::is_signalling_soft_fork(version, 0));
    }

    #[test]
    fn version_to_consensus() {
        let version = Version::from_consensus(1_234_567_890);
        assert_eq!(version.to_consensus(), 1_234_567_890);
    }

    #[test]
    fn version_default() {
        let version = Version::default();
        assert_eq!(version.to_consensus(), Version::NO_SOFT_FORK_SIGNALLING.to_consensus());
    }

    // Check that the size of the header consensus serialization matches the const SIZE value
    #[test]
    fn header_size() {
<<<<<<< HEAD
        let header = dummy_header();
=======
        let header = Header {
            version: Version::ONE,
            prev_blockhash: BlockHash::from_byte_array([0x99; 32]),
            merkle_root: TxMerkleNode::from_byte_array([0x77; 32]),
            time: BlockTime::from(2),
            bits: CompactTarget::from_consensus(3),
            nonce: 4,
        };
>>>>>>> c707b959

        // Calculate the size of the block header in bytes from the sum of the serialized lengths
        // it's fields: version, prev_blockhash, merkle_root, time, bits, nonce.
        let header_size = header.version.to_consensus().to_le_bytes().len()
            + header.prev_blockhash.as_byte_array().len()
            + header.merkle_root.as_byte_array().len()
            + header.time.to_u32().to_le_bytes().len()
            + header.bits.to_consensus().to_le_bytes().len()
            + header.nonce.to_le_bytes().len();

        assert_eq!(header_size, Header::SIZE);
    }

    #[test]
    #[cfg(feature = "alloc")]
    fn block_new_unchecked() {
        let header = dummy_header();
        let transactions = vec![];
        let block = Block::new_unchecked(header, transactions.clone());
        assert_eq!(block.header, header);
        assert_eq!(block.transactions, transactions);
    }

    #[test]
    #[cfg(feature = "alloc")]
    fn block_assume_checked() {
        let header = dummy_header();
        let transactions = vec![];
        let block = Block::new_unchecked(header, transactions.clone());
        let witness_root = Some(WitnessMerkleNode::from_byte_array([0x88; 32]));
        let checked_block = block.assume_checked(witness_root);
        assert_eq!(checked_block.header(), &header);
        assert_eq!(checked_block.transactions(), &transactions);
        assert_eq!(checked_block.cached_witness_root(), witness_root);
    }

    #[test]
    #[cfg(feature = "alloc")]
    fn block_into_parts() {
        let header = dummy_header();
        let transactions = vec![];
        let block = Block::new_unchecked(header, transactions.clone());
        let (block_header, block_transactions) = block.into_parts();
        assert_eq!(block_header, header);
        assert_eq!(block_transactions, transactions);
    }

    #[test]
    #[cfg(feature = "alloc")]
    fn block_cached_witness_root() {
        let header = dummy_header();
        let transactions = vec![];
        let block = Block::new_unchecked(header, transactions);
        let witness_root = Some(WitnessMerkleNode::from_byte_array([0x88; 32]));
        let checked_block = block.assume_checked(witness_root);
        assert_eq!(checked_block.cached_witness_root(), witness_root);
    }

    #[test]
    #[cfg(feature = "alloc")]
    fn block_block_hash() {
        let header = dummy_header();
        let transactions = vec![];
        let block = Block::new_unchecked(header, transactions);
        assert_eq!(block.block_hash(), header.block_hash());
    }

    #[test]
    fn block_hash_from_header() {
        let header = dummy_header();
        let block_hash = header.block_hash();
        assert_eq!(block_hash, BlockHash::from(header));
    }

    #[test]
    fn block_hash_from_header_ref() {
        let header = dummy_header();
        let block_hash: BlockHash = BlockHash::from(&header);
        assert_eq!(block_hash, header.block_hash());
    }

    #[test]
    #[cfg(feature = "alloc")]
    fn block_hash_from_block() {
        let header = dummy_header();
        let transactions = vec![];
        let block = Block::new_unchecked(header, transactions);
        let block_hash: BlockHash = BlockHash::from(block);
        assert_eq!(block_hash, header.block_hash());
    }

    #[test]
    #[cfg(feature = "alloc")]
    fn block_hash_from_block_ref() {
        let header = dummy_header();
        let transactions = vec![];
        let block = Block::new_unchecked(header, transactions);
        let block_hash: BlockHash = BlockHash::from(&block);
        assert_eq!(block_hash, header.block_hash());
    }

    #[test]
    fn header_debug() {
        let header = dummy_header();
        let expected = format!(
            "Header {{ block_hash: {:?}, version: {:?}, prev_blockhash: {:?}, merkle_root: {:?}, time: {:?}, bits: {:?}, nonce: {:?} }}",
            header.block_hash(),
            header.version,
            header.prev_blockhash,
            header.merkle_root,
            header.time,
            header.bits,
            header.nonce
        );
        assert_eq!(format!("{:?}", header), expected);
    }
}<|MERGE_RESOLUTION|>--- conflicted
+++ resolved
@@ -366,7 +366,7 @@
             version: Version::ONE,
             prev_blockhash: BlockHash::from_byte_array([0x99; 32]),
             merkle_root: TxMerkleNode::from_byte_array([0x77; 32]),
-            time: Timestamp::from(2),
+            time: BlockTime::from(2),
             bits: CompactTarget::from_consensus(3),
             nonce: 4,
         }
@@ -415,18 +415,7 @@
     // Check that the size of the header consensus serialization matches the const SIZE value
     #[test]
     fn header_size() {
-<<<<<<< HEAD
-        let header = dummy_header();
-=======
-        let header = Header {
-            version: Version::ONE,
-            prev_blockhash: BlockHash::from_byte_array([0x99; 32]),
-            merkle_root: TxMerkleNode::from_byte_array([0x77; 32]),
-            time: BlockTime::from(2),
-            bits: CompactTarget::from_consensus(3),
-            nonce: 4,
-        };
->>>>>>> c707b959
+        let header = dummy_header();
 
         // Calculate the size of the block header in bytes from the sum of the serialized lengths
         // it's fields: version, prev_blockhash, merkle_root, time, bits, nonce.
